# minimc
A Simple k-Eigenvalue Monte Carlo Code

## ANS 2022
<<<<<<< HEAD
=======
A Continuous-Temperature Thermal Scattering Treatment Using Proper Orthogonal
Decomposition
>>>>>>> eed893eb

![Broomstick Problem: PDF in Beta (Dimensionless Energy Transfer)](doc/resources/broomstick_beta.pdf)
![Broomstick Problem: PDF in Alpha (Dimensionless Momentum Transfer)](doc/resources/broomstick_alpha.pdf)
![1D Slab Problem: Leakage Energy Spectra](doc/resources/slab_spectrum.pdf)<|MERGE_RESOLUTION|>--- conflicted
+++ resolved
@@ -2,11 +2,8 @@
 A Simple k-Eigenvalue Monte Carlo Code
 
 ## ANS 2022
-<<<<<<< HEAD
-=======
 A Continuous-Temperature Thermal Scattering Treatment Using Proper Orthogonal
 Decomposition
->>>>>>> eed893eb
 
 ![Broomstick Problem: PDF in Beta (Dimensionless Energy Transfer)](doc/resources/broomstick_beta.pdf)
 ![Broomstick Problem: PDF in Alpha (Dimensionless Momentum Transfer)](doc/resources/broomstick_alpha.pdf)
