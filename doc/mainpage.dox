/**

@mainpage Main Page

@tableofcontents

@section intro Introduction

Welcome to MiniMC

@section ans-2022 ANS 2022

<<<<<<< HEAD
=======
A Continuous-Temperature Thermal Scattering Treatment Using Proper Orthogonal
Decomposition

>>>>>>> eed893eb
@image html broomstick_beta.pdf "Broomstick Problem: PDF in Beta (Dimensionless Energy Transfer)"
@image html broomstick_alpha.pdf "Broomstick Problem: PDF in Alpha (Dimensionless Momentum Transfer)"
@image html slab_spectrum.pdf "1D Slab Problem: Leakage Energy Spectra"

@section development Development

- @ref developer_guide
- @ref style_guide
- @ref transport_methods
- @ref estimators

*/<|MERGE_RESOLUTION|>--- conflicted
+++ resolved
@@ -10,12 +10,9 @@
 
 @section ans-2022 ANS 2022
 
-<<<<<<< HEAD
-=======
 A Continuous-Temperature Thermal Scattering Treatment Using Proper Orthogonal
 Decomposition
 
->>>>>>> eed893eb
 @image html broomstick_beta.pdf "Broomstick Problem: PDF in Beta (Dimensionless Energy Transfer)"
 @image html broomstick_alpha.pdf "Broomstick Problem: PDF in Alpha (Dimensionless Momentum Transfer)"
 @image html slab_spectrum.pdf "1D Slab Problem: Leakage Energy Spectra"
